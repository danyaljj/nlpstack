--- conflicted
+++ resolved
@@ -6,7 +6,6 @@
 import scala.collection.JavaConversions._
 
 import java.net._
-import java.nio.file.Path
 
 import spray.json._
 import DefaultJsonProtocol._
@@ -16,9 +15,6 @@
   * features for a verb.
   */
 case class Verbnet(verbnetPath: String) {
-
-  @transient var primaryDeliveries: Map[Symbol, Int] = Map()
-  @transient var secondaryDeliveries: Map[Symbol, Int] = Map()
 
   // Construct the index and open it
   @transient val index = {
@@ -65,22 +61,8 @@
    */
   def getVerbnetFrames(verb: String): Set[IFrame] = {
     // Get all classes
-<<<<<<< HEAD
-    //val verbClasses =
-    // Create set of verb frames to populate
-    getVerbnetClasses(verb) flatMap { verbClass => verbClass.getFrames() }
-    /*
-    val verbFrames = new scala.collection.mutable.HashSet[IFrame]
-    // Iterate through the classes to get all frames within each class.
-    for (verbClass <- verbClasses) {
-      verbFrames ++= verbClass.getFrames
-    }
-    verbFrames.toSet
-    */
-=======
     val verbClasses = getVerbnetClasses(verb)
     verbClasses flatMap { verbClass => verbClass.getFrames }
->>>>>>> dbb38448
   }
 
   /* Returns the set of primary names for all frames within all classes
@@ -89,13 +71,6 @@
   def getVerbnetFramePrimaryNames(verb: String): Set[Symbol] = {
     // Get frames
     val verbFrames = getVerbnetFrames(verb)
-<<<<<<< HEAD
-    val result = verbFrames.map(x => Symbol(x.getPrimaryType.getID))
-    result foreach { frame =>
-      primaryDeliveries = primaryDeliveries.updated(frame, 1 + primaryDeliveries.getOrElse(frame, 0))
-    }
-    result filter { Verbnet.commonPrimaryFrames.contains(_) }
-=======
     // Split the frame name into its constituents, for e.g., "NP", "V" and "PP.result" from
     // the fram name "NP V PP.result". Then strip the part following a dot, if it exists, from
     // each of the constituents. For e.g., "PP.result" becomes "PP", so the entire frame name
@@ -118,7 +93,6 @@
       modConstituents.mkString("-")
     }).map(x => Symbol(x)).toSet
     frames
->>>>>>> dbb38448
   }
 
   /* Returns the set of secondary names for all frames within all classes
@@ -127,27 +101,9 @@
   def getVerbnetFrameSecondaryNames(verb: String): Set[Symbol] = {
     // Get frames
     val verbFrames = getVerbnetFrames(verb)
-<<<<<<< HEAD
-    val secondaryFrameNames = new scala.collection.mutable.HashSet[Symbol]
-    for (verbFrame <- verbFrames) {
-      val secondaryType = verbFrame.getSecondaryType
-      if (secondaryType != null) {
-        val id = secondaryType.getID
-        id.split(";") map { _.trim() } foreach { frame =>
-          secondaryFrameNames += Symbol(frame)
-        }
-      }
-    }
-    val result = secondaryFrameNames.toSet
-    result foreach { frame =>
-      secondaryDeliveries = secondaryDeliveries.updated(frame, 1 + secondaryDeliveries.getOrElse(frame, 0))
-    }
-    result filter { Verbnet.commonSecondaryFrames.contains(_) }
-=======
     verbFrames.map(_.getSecondaryType).filter(secondaryType => secondaryType != null).map(
       secondaryType => Symbol(secondaryType.getID.replaceAll("""\s+""", "-"))
     )
->>>>>>> dbb38448
   }
 }
 
