package org.allenai.nlpstack.parse.poly.decisiontree

import reming.LazyFormat
import reming.DefaultJsonProtocol._

trait ProbabilisticClassifier {

  /** Gets the probability distribution over outcomes.
    *
    * @param featureVector feature vector to find outcome distribution for
    * @return probability distribution of outcomes according to training data
    */
  def outcomeDistribution(featureVector: FeatureVector): Map[Int, Float]

  /** Classifies an feature vector.
    *
    * @param featureVector feature vector to classify
    * @return predicted outcome
    */
  def classify(featureVector: FeatureVector): Int = {
    val (bestClass, bestProb) = outcomeDistribution(featureVector) maxBy { case (_, prob) => prob }
    bestClass
  }

  /** All features used by the classifier. */
  def allFeatures: Set[Int]
}

/** Trait to be implemented based on the required structure for the justification for a particular
  * classifier.
  */
trait Justification

/** Probabilistic Classifier that classifies a given feature vector and provides justification for
  * the obtained outcome.
  */
trait JustifyingProbabilisticClassifier extends ProbabilisticClassifier {

  /** Gets the probability distribution over outcomes.
    *
    * @param featureVector feature vector to find outcome distribution for
    * @return probability distribution of outcomes according to training data with associated
    * explanations for each outcome.
    */
  def outcomeDistributionWithJustification(
    featureVector: FeatureVector
  ): Map[Int, (Double, Justification)]

  /** Classifies a feature vector and produces a justification for the result produced.
    *
    * @param featureVector feature vector to classify
    * @return predicted outcome with justification
    */
  def classifyAndJustify(featureVector: FeatureVector): (Int, Justification) = {
    val (bestClass, (bestProb, bestClassJustification)) =
      outcomeDistributionWithJustification(featureVector) maxBy {
        case (_, (prob, justification)) => prob
      }
    (bestClass, bestClassJustification)
  }
}

object ProbabilisticClassifier {

  implicit object ProbabilisticClassifierFormat extends LazyFormat[ProbabilisticClassifier] {
    private implicit val randomForestFormat = jsonFormat2(RandomForest.apply)
    private implicit val oneVersusAllFormat = jsonFormat1(OneVersusAll.apply)

<<<<<<< HEAD
    def read(value: JsValue): ProbabilisticClassifier = {
      value.asJsObject.unpackWith(decisionTreeFormat, randomForestFormat, oneVersusAllFormat)
    }
=======
    override val delegate = parentFormat[ProbabilisticClassifier](
      childFormat[DecisionTree, ProbabilisticClassifier],
      childFormat[RandomForest, ProbabilisticClassifier],
      childFormat[OneVersusAll, ProbabilisticClassifier]
    )
>>>>>>> 48ace227
  }

  /** Normalizes an unnormalized distribution over integers.
    *
    * If the sum of the original masses is zero, then this will return a uniform distribution
    * over the domain.
    *
    * @param unnormalizedDist a map from integers to probability mass (not necessarily normalized)
    * @return the normalized version of the argument distribution
    */
  def normalizeDistribution(unnormalizedDist: Seq[(Int, Float)]): Seq[(Int, Float)] = {
    require(unnormalizedDist.nonEmpty, ".normalizeDistribution cannot be called on an empty seq")
    val normalizer: Double = (unnormalizedDist map { _._2 }).sum
    if (normalizer > 0f) {
      unnormalizedDist map {
        case (outcome, unnormalized) =>
          (outcome, unnormalized / normalizer.toFloat)
      }
    } else {
      unnormalizedDist map {
        case (outcome, _) =>
          (outcome, 1.0f / unnormalizedDist.length)
      }
    }
  }

  def addMaps(m1: Map[Int, Int], m2: Map[Int, Int]): Map[Int, Int] = {
    ((m1.keys ++ m2.keys).toSet map { key: Int =>
      (key, m1.getOrElse(key, 0) + m2.getOrElse(key, 0))
    }).toMap
  }
}

/** Companion object to the JustifyingProbabilisticClassifier to enable proper deserialization.
  */
object JustifyingProbabilisticClassifier {
  import ProbabilisticClassifier.ProbabilisticClassifierJsonFormat
  import ProbabilisticClassifier.ProbabilisticClassifierJsonFormat._

  implicit object JustifyingProbabilisticClassifierJsonFormat
      extends RootJsonFormat[JustifyingProbabilisticClassifier] {

    def write(classifier: JustifyingProbabilisticClassifier): JsValue = {
      ProbabilisticClassifierJsonFormat.write(classifier)
    }

    def read(value: JsValue): JustifyingProbabilisticClassifier = {
      ProbabilisticClassifierJsonFormat.read(value) match {
        case classifier: JustifyingProbabilisticClassifier => classifier
        case x => deserializationError(s"Cannot serialize this classifier type: $x")
      }
    }
  }
}

trait ProbabilisticClassifierTrainer extends (FeatureVectorSource => ProbabilisticClassifier)

trait JustifyingProbabilisticClassifierTrainer extends (FeatureVectorSource => JustifyingProbabilisticClassifier)<|MERGE_RESOLUTION|>--- conflicted
+++ resolved
@@ -1,6 +1,6 @@
 package org.allenai.nlpstack.parse.poly.decisiontree
 
-import reming.LazyFormat
+import reming.{ JsonFormat, JsonParser, JsonPrinter, LazyFormat }
 import reming.DefaultJsonProtocol._
 
 trait ProbabilisticClassifier {
@@ -44,7 +44,7 @@
     */
   def outcomeDistributionWithJustification(
     featureVector: FeatureVector
-  ): Map[Int, (Double, Justification)]
+  ): Map[Int, (Float, Justification)]
 
   /** Classifies a feature vector and produces a justification for the result produced.
     *
@@ -66,17 +66,11 @@
     private implicit val randomForestFormat = jsonFormat2(RandomForest.apply)
     private implicit val oneVersusAllFormat = jsonFormat1(OneVersusAll.apply)
 
-<<<<<<< HEAD
-    def read(value: JsValue): ProbabilisticClassifier = {
-      value.asJsObject.unpackWith(decisionTreeFormat, randomForestFormat, oneVersusAllFormat)
-    }
-=======
     override val delegate = parentFormat[ProbabilisticClassifier](
       childFormat[DecisionTree, ProbabilisticClassifier],
       childFormat[RandomForest, ProbabilisticClassifier],
       childFormat[OneVersusAll, ProbabilisticClassifier]
     )
->>>>>>> 48ace227
   }
 
   /** Normalizes an unnormalized distribution over integers.
@@ -113,20 +107,16 @@
 /** Companion object to the JustifyingProbabilisticClassifier to enable proper deserialization.
   */
 object JustifyingProbabilisticClassifier {
-  import ProbabilisticClassifier.ProbabilisticClassifierJsonFormat
-  import ProbabilisticClassifier.ProbabilisticClassifierJsonFormat._
-
   implicit object JustifyingProbabilisticClassifierJsonFormat
-      extends RootJsonFormat[JustifyingProbabilisticClassifier] {
-
-    def write(classifier: JustifyingProbabilisticClassifier): JsValue = {
-      ProbabilisticClassifierJsonFormat.write(classifier)
+      extends JsonFormat[JustifyingProbabilisticClassifier] {
+    private val wrappedFormat = implicitly[LazyFormat[ProbabilisticClassifier]]
+    override def write(obj: JustifyingProbabilisticClassifier, printer: JsonPrinter): Unit = {
+      wrappedFormat.write(obj, printer)
     }
-
-    def read(value: JsValue): JustifyingProbabilisticClassifier = {
-      ProbabilisticClassifierJsonFormat.read(value) match {
-        case classifier: JustifyingProbabilisticClassifier => classifier
-        case x => deserializationError(s"Cannot serialize this classifier type: $x")
+    override def read(parser: JsonParser): JustifyingProbabilisticClassifier = {
+      wrappedFormat.read(parser) match {
+        case j: JustifyingProbabilisticClassifier => j
+        case bad => deserializationError("Non-JustifyingProbabilisticClassifier found: " + bad)
       }
     }
   }
