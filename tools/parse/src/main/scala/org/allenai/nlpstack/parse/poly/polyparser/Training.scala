package org.allenai.nlpstack.parse.poly.polyparser

import org.allenai.nlpstack.parse.poly.decisiontree._
import org.allenai.nlpstack.parse.poly.fsm._
import org.allenai.nlpstack.parse.poly.ml.BrownClusters
import scopt.OptionParser

private case class ParserTrainingConfig(baseModelPath: String = "", clustersPath: String = "",
  trainingPath: String = "",
  outputPath: String = "", testPath: String = "", dataSource: String = "")

object Training {

  /** Command-line executable for training a parser from CoNLL-format training data.
    *
    * Usage: Training [options]
    *
    * -t <file> | --train <file>
    * the path to the training file (in ConllX format)
    * -o <file> | --output <file>
    * where to direct the output files
    * -x <file> | --test <file>
    * the path to the test file (in ConllX format)
    * -d <file> | --datasource <file>
    * the location of the data ('datastore','local')
    *
    * @param args command-line arguments (specified above)
    */
  def main(args: Array[String]) {
    val optionParser = new OptionParser[ParserTrainingConfig]("Trainer") {
      opt[String]('b', "base") valueName ("<file>") action
        { (x, c) => c.copy(baseModelPath = x) } text ("an optional base model file to adapt")
      opt[String]('t', "train") required () valueName ("<file>") action
        { (x, c) => c.copy(trainingPath = x) } text ("the path to the training files " +
          "(in ConllX format, comma-separated filenames)")
      opt[String]('c', "clusters") valueName ("<file>") action
        { (x, c) => c.copy(clustersPath = x) } text ("the path to the Brown cluster files " +
          "(in Liang format, comma-separated filenames)")
      opt[String]('o', "output") required () valueName ("<file>") action
        { (x, c) => c.copy(outputPath = x) } text ("where to direct the output files")
      opt[String]('x', "test") required () valueName ("<file>") action
        { (x, c) => c.copy(testPath = x) } text ("the path to the test file (in ConllX format)")
      opt[String]('d', "datasource") required () valueName ("<file>") action
        { (x, c) => c.copy(dataSource = x) } text ("the location of the data " +
          "('datastore','local')") validate { x =>
            if (Set("datastore", "local").contains(x)) {
              success
            } else {
              failure("unsupported input format")
            }
          }
    }
    val config: ParserTrainingConfig = optionParser.parse(args, ParserTrainingConfig()).get

    val trainingSource: PolytreeParseSource =
      MultiPolytreeParseSource(config.trainingPath.split(",") map { path =>
        InMemoryPolytreeParseSource.getParseSource(
          path,
          ConllX(true), config.dataSource
        )
      })

    val clusters: Seq[BrownClusters] = {
      if (config.clustersPath != "") {
        config.clustersPath.split(",") map { path =>
          BrownClusters.fromLiangFormat(path)
        }
      } else {
        Seq[BrownClusters]()
      }
    }

    println("Determining task identifier.")
    val transitionSystem: TransitionSystem =
<<<<<<< HEAD
      ArcEagerTransitionSystem(ArcEagerTransitionSystem.defaultFeature, clusters)
    val taskIdentifier: TaskIdentifier = TaskConjunctionIdentifier(List(), None)
    //val taskIdentifier: TaskIdentifier = ApplicabilitySignatureIdentifier
=======
      ArcHybridTransitionSystem(ArcHybridTransitionSystem.defaultFeature, clusters)
    //val taskIdentifier: TaskIdentifier = ApplicabilitySignatureIdentifier
    val taskIdentifier: TaskIdentifier = HybridApplicabilitySignatureIdentifier
    //val taskIdentifier: TaskIdentifier = TaskConjunctionIdentifier(List(), None)
>>>>>>> a6bac7c2

    val baseCostFunction: Option[StateCostFunction] =
      (config.baseModelPath match {
        case "" => None
        case _ => Some(TransitionParser.load(config.baseModelPath))
      }) map { parser =>
        parser match {
          case rerankingParser: RerankingTransitionParser =>
            rerankingParser.baseParser.baseParser.costFunction
        }
      }

    println("Training parser.")
    //val classifierTrainer: ProbabilisticClassifierTrainer = new DecisionTreeTrainer(0.3)
    val trainingVectorSource = new GoldParseTrainingVectorSource(trainingSource, taskIdentifier,
      transitionSystem, baseCostFunction)
    val classifierTrainer: ProbabilisticClassifierTrainer =
      new PerceptronTrainer(15, FSMTrainingVectorSource.collectTransitions(trainingVectorSource).size)
    //  new OneVersusAllTrainer(new RandomForestTrainer(0, 10, 100))
    val parsingCostFunction: StateCostFunction = {
      val trainer =
        new DTCostFunctionTrainer(classifierTrainer, taskIdentifier, transitionSystem,
          trainingVectorSource, baseCostFunction)
      trainer.costFunction
    }
    val parsingNbestSize = 5
    val parserConfig = ParserConfiguration(
      parsingCostFunction,
      BaseCostRerankingFunction, parsingNbestSize
    )
    val parser = RerankingTransitionParser(parserConfig)

    ParseFile.fullParseEvaluation(parser, config.testPath, ConllX(true),
      config.dataSource, ParseFile.defaultOracleNbest)

    println("Saving models.")
    TransitionParser.save(parser, config.outputPath)
  }
}<|MERGE_RESOLUTION|>--- conflicted
+++ resolved
@@ -72,16 +72,11 @@
 
     println("Determining task identifier.")
     val transitionSystem: TransitionSystem =
-<<<<<<< HEAD
-      ArcEagerTransitionSystem(ArcEagerTransitionSystem.defaultFeature, clusters)
-    val taskIdentifier: TaskIdentifier = TaskConjunctionIdentifier(List(), None)
-    //val taskIdentifier: TaskIdentifier = ApplicabilitySignatureIdentifier
-=======
+
       ArcHybridTransitionSystem(ArcHybridTransitionSystem.defaultFeature, clusters)
     //val taskIdentifier: TaskIdentifier = ApplicabilitySignatureIdentifier
-    val taskIdentifier: TaskIdentifier = HybridApplicabilitySignatureIdentifier
-    //val taskIdentifier: TaskIdentifier = TaskConjunctionIdentifier(List(), None)
->>>>>>> a6bac7c2
+    //val taskIdentifier: TaskIdentifier = HybridApplicabilitySignatureIdentifier
+    val taskIdentifier: TaskIdentifier = TaskConjunctionIdentifier(List(), None)
 
     val baseCostFunction: Option[StateCostFunction] =
       (config.baseModelPath match {
