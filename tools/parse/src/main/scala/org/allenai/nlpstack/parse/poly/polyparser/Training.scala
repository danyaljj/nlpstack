--- conflicted
+++ resolved
@@ -67,20 +67,10 @@
           ConllX(true), config.dataSource
         )
       })
-<<<<<<< HEAD
 
     val clusters: Seq[BrownClusters] = config.clustersPath match {
       case Some(clustersPath) => clustersPath.split(",") map { path =>
         BrownClusters.fromLiangFormat(path)
-=======
-    val clusters: Seq[BrownClusters] = {
-      if (config.clustersPath != "") {
-        config.clustersPath.split(",") map { path =>
-          BrownClusters.fromLiangFormat(path)
-        }
-      } else {
-        Seq[BrownClusters]()
->>>>>>> 99dd236d
       }
       case _ => Seq.empty[BrownClusters]
     }
@@ -90,11 +80,7 @@
       case _ => Map.empty[Symbol, Set[Symbol]]
     }
     val transitionSystem: TransitionSystem =
-<<<<<<< HEAD
-      ArcHybridTransitionSystem(clusters, verbnetClassMap)
-=======
-      ArcEagerTransitionSystem(clusters)
->>>>>>> 99dd236d
+      ArcEagerTransitionSystem(clusters, verbnetClassMap)
 
     println("Training parser.")
     val baseCostFunction = None // TODO: fix this
