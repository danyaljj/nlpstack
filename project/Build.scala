--- conflicted
+++ resolved
@@ -56,13 +56,9 @@
       dependencyOverrides ++= Set(
         parserCombinators,
         "commons-codec" % "commons-codec" % "1.9",
-<<<<<<< HEAD
         "joda-time" % "joda-time" % "2.7",
         "org.apache.commons" % "commons-compress" % "1.8"),
-=======
-        "org.apache.commons" % "commons-compress" % "1.8",
         "org.allenai.common" % "common-core_2.11" % "2015.01.23-0"),
->>>>>>> 08b4c47a
       PublishTo.sonatype)
 
   lazy val tools = Project(
