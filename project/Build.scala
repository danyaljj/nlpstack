import sbt._
import Keys._

import spray.revolver.RevolverPlugin._

object NlpstackBuild extends Build {
  val slf4j = "org.slf4j" % "slf4j-api" % "1.7.6"
  val logbackVersion = "1.1.1"
  val logbackCore = "ch.qos.logback" % "logback-core" % logbackVersion
  val logbackClassic = "ch.qos.logback" % "logback-classic" % logbackVersion
  val loggingImplementations = Seq(logbackCore, logbackClassic)

  val allenAiCommon = "org.allenai.common" %% "common" % "2014.04.28-SNAPSHOT"
  val allenAiTestkit = "org.allenai.common" %% "testkit" % "0.0.3-SNAPSHOT"

  val clearGroup = "com.clearnlp"
  val clearVersion = "2.0.2"
  val clear = clearGroup % "clearnlp" % clearVersion
  val opennlp = ("org.apache.opennlp" % "opennlp-tools" % "1.5.3" 
    exclude("net.sf.jwordnet", "jwnl"))

  val factorie = ("cc.factorie" % "factorie" % "1.0"
    exclude("com.typesafe.akka", "akka-actor_2.10")
    exclude("org.scala-lang", "scala-reflect")
    exclude("com.thoughtworks.paranamer", "paranamer")
    exclude("com.google.guava", "guava"))
  val factoriePosModel = "cc.factorie.app.nlp.pos" % "OntonotesForwardPosTaggerModel" % "1.0"
  val factorieParseModel = "cc.factorie.app.nlp.parse" % "OntonotesTransitionBasedParserModel" % "1.0"
  val factorieWordnet = "cc.factorie.app.nlp" % "wordnet" % "1.0"

  val testingLibraries = Seq(allenAiTestkit % "test")

  val scopt = "com.github.scopt" %% "scopt" % "3.2.0"
  val typesafeConfig = "com.typesafe" % "config" % "1.2.0"

  val sprayVersion = "1.3.1"
  val akkaVersion = "2.3.2"

  val apache2 = "Apache 2.0 " -> url("http://www.opensource.org/licenses/bsd-3-clause")

  val aggregateSettings = Defaults.coreDefaultSettings ++
      Seq(
        publishArtifact := false,
        publishTo := Some(Resolver.file("Unused Repository", file("target/unusedrepo"))))

  lazy val root = Project(
    id = "nlpstack-root",
    base = file("."),
    settings = aggregateSettings).aggregate(tools, webapp)

  val buildSettings = Defaults.defaultSettings ++
    Revolver.settings ++
    Deploy.settings ++
    Format.settings ++
    Publish.settings ++
    TravisPublisher.settings ++
    Seq(
      organization := "org.allenai.nlpstack",
      scalaVersion := "2.10.4",
      scalacOptions ++= Seq("-Xlint", "-deprecation", "-feature"),
      conflictManager := ConflictManager.strict,
      resolvers ++= Seq(
              "AllenAI Snapshots" at "http://utility.allenai.org:8081/nexus/content/repositories/snapshots",
              "AllenAI Releases" at "http://utility.allenai.org:8081/nexus/content/repositories/releases",
              "Sonatype OSS Snapshots" at "https://oss.sonatype.org/content/repositories/snapshots",
              "IESL Releases" at "http://dev-iesl.cs.umass.edu/nexus/content/groups/public"),
      libraryDependencies ++= testingLibraries,
      dependencyOverrides ++= Set(
        "org.scala-lang" % "scala-library" % scalaVersion.value)
    )

  lazy val tools = Project(
    id = "tools-root",
    base = file("tools"),
    settings = aggregateSettings).aggregate(lemmatize, tokenize, postag, chunk, parse, segment, core)

  lazy val webapp = Project(
    id = "webapp",
    base = file("webapp"),
    settings = buildSettings) dependsOn(core, lemmatize, tokenize, postag, chunk, parse, segment)

  lazy val core = Project(
    id = "tools-core",
    base = file("tools/core"),
    settings = buildSettings)

  lazy val lemmatize = Project(
    id = "tools-lemmatize",
    base = file("tools/lemmatize"),
    settings = buildSettings ++ Seq(
      name := "nlpstack-lemmatize",
      licenses := Seq(
        "Academic License (for original lex files)" -> url("http://www.informatics.sussex.ac.uk/research/groups/nlp/carroll/morph.tar.gz"),
        "Apache 2.0 (for supplemental code)" -> url("http://www.opensource.org/licenses/bsd-3-clause")),
      libraryDependencies ++= Seq(clear,
        "edu.washington.cs.knowitall" % "morpha-stemmer" % "1.0.5"))
  ) dependsOn(core)

  lazy val tokenize = Project(
    id = "tools-tokenize",
    base = file("tools/tokenize"),
    settings = buildSettings ++ Seq(
      name := "nlpstack-tokenize",
      licenses := Seq(apache2),
      libraryDependencies ++= Seq(factorie))
  ) dependsOn(core)

  lazy val segment = Project(
    id = "tools-segment",
    base = file("tools/segment"),
    settings = buildSettings ++ Seq(
      name := "nlpstack-segment",
      licenses := Seq(apache2),
<<<<<<< HEAD
      libraryDependencies ++= Seq(chalk))
  ) dependsOn(core)
=======
      libraryDependencies ++= Seq(factorie))
  ) dependsOn(toolsCore)
>>>>>>> 184ce874

  lazy val postag = Project(
    id = "tools-postag",
    base = file("tools/postag"),
    settings = buildSettings ++ Seq(
      name := "nlpstack-postag",
      licenses := Seq(apache2),
      libraryDependencies ++= Seq(factorie, factoriePosModel))
  ) dependsOn(tokenize)

  lazy val chunk = Project(
    id = "tools-chunk",
    base = file("tools/chunk"),
    settings = buildSettings ++ Seq(
      name := "nlpstack-chunk",
      licenses := Seq(apache2),
      libraryDependencies ++= Seq(opennlp, "edu.washington.cs.knowitall" % "opennlp-chunk-models" % "1.5" ))
  ) dependsOn(postag)

  lazy val parse = Project(
    id = "tools-parse",
    base = file("tools/parse"),
    settings = buildSettings ++ Seq(
      name := "nlpstack-parse",
      licenses := Seq(apache2),
      libraryDependencies ++= Seq(
        clear,
        clearGroup % "clearnlp-dictionary" % "1.0",
        clearGroup % "clearnlp-general-en-dep" % "1.1",
        clearGroup % "clearnlp-general-en-pos" % "1.0",
        factorie,
        factorieParseModel))
  ) dependsOn(postag)
}<|MERGE_RESOLUTION|>--- conflicted
+++ resolved
@@ -111,13 +111,8 @@
     settings = buildSettings ++ Seq(
       name := "nlpstack-segment",
       licenses := Seq(apache2),
-<<<<<<< HEAD
-      libraryDependencies ++= Seq(chalk))
+      libraryDependencies ++= Seq(factorie))
   ) dependsOn(core)
-=======
-      libraryDependencies ++= Seq(factorie))
-  ) dependsOn(toolsCore)
->>>>>>> 184ce874
 
   lazy val postag = Project(
     id = "tools-postag",
